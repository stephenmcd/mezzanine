language: python
env:
  - DJANGO="22"
  - DJANGO="master"
python:
  - "3.5"
  - "3.6"
  - "3.7"
<<<<<<< HEAD
=======
  - "3.8"
>>>>>>> 7624b8f7
install:
  - pip install --upgrade pip setuptools tox
script:
  - tox -e py$(python -c 'import sys;print("".join(map(str, sys.version_info[:2])))')-dj${DJANGO}
matrix:
  fast_finish: true
  include:
    - python: "3.5"
      env: DJANGO="22"
    - python: "3.6"
      env: DJANGO="22"
    - python: "3.7"
      env: DJANGO="22"
  allow_failures:
    - env: DJANGO="master"
notifications:
  irc: "irc.freenode.org#mezzanine"
  on_success: change
  on_failure: change<|MERGE_RESOLUTION|>--- conflicted
+++ resolved
@@ -6,10 +6,7 @@
   - "3.5"
   - "3.6"
   - "3.7"
-<<<<<<< HEAD
-=======
   - "3.8"
->>>>>>> 7624b8f7
 install:
   - pip install --upgrade pip setuptools tox
 script:
@@ -17,12 +14,8 @@
 matrix:
   fast_finish: true
   include:
-    - python: "3.5"
-      env: DJANGO="22"
-    - python: "3.6"
-      env: DJANGO="22"
-    - python: "3.7"
-      env: DJANGO="22"
+    - python: "3.4"
+      env: DJANGO="20"
   allow_failures:
     - env: DJANGO="master"
 notifications:
