--- conflicted
+++ resolved
@@ -5,12 +5,8 @@
 from django.db.models import Q
 from django.db.models.manager import Manager
 from django import forms
-<<<<<<< HEAD
 from django.utils.http import int_to_base36
-from django.utils.translation import ugettext as _
-=======
 from django.utils.translation import ugettext, ugettext_lazy as _
->>>>>>> 3cff9dbb
 
 from mezzanine.accounts import get_profile_model, get_profile_user_fieldname
 from mezzanine.conf import settings
