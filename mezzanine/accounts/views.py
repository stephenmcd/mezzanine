--- conflicted
+++ resolved
@@ -4,12 +4,8 @@
                                  logout as auth_logout, get_user_model)
 from django.contrib.auth.decorators import login_required
 from django.contrib.messages import info, error
-<<<<<<< HEAD
 from django.contrib.sites.shortcuts import get_current_site
-from django.core.urlresolvers import NoReverseMatch, get_script_prefix
-=======
 from django.urls import NoReverseMatch, get_script_prefix
->>>>>>> 100af136
 from django.shortcuts import get_object_or_404, redirect
 from django.template.response import TemplateResponse
 from django.utils.translation import ugettext_lazy as _
