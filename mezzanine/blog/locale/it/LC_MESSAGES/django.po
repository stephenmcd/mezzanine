--- conflicted
+++ resolved
@@ -7,21 +7,11 @@
 msgid ""
 msgstr ""
 "Project-Id-Version: Mezzanine\n"
-<<<<<<< HEAD
-"Report-Msgid-Bugs-To: \n"
-"POT-Creation-Date: 2013-04-07 10:41-0430\n"
-"PO-Revision-Date: 2013-04-02 10:10+0000\n"
-"Last-Translator: Nicola Larosa <transifex@teknico.net>\n"
-"Language-Team: Italian (http://www.transifex.com/projects/p/mezzanine/"
-"language/it/)\n"
-"Language: it\n"
-=======
 "Report-Msgid-Bugs-To: https://github.com/stephenmcd/mezzanine/issues\n"
 "POT-Creation-Date: 2013-03-30 07:17-0430\n"
 "PO-Revision-Date: 2013-04-02 10:10+0000\n"
 "Last-Translator: Nicola Larosa <transifex@teknico.net>\n"
 "Language-Team: Italian (http://www.transifex.com/projects/p/mezzanine/language/it/)\n"
->>>>>>> e772afd1
 "MIME-Version: 1.0\n"
 "Content-Type: text/plain; charset=UTF-8\n"
 "Content-Transfer-Encoding: 8bit\n"
@@ -62,13 +52,9 @@
 msgid ""
 "Number of most recent blog posts shown in the RSS feed. Set to ``None`` to "
 "display all blog posts in the RSS feed."
-<<<<<<< HEAD
 msgstr ""
 "Numero degli articoli più recenti del blog mostrati nel feed RSS. Impostare "
 "a ``None`` per mostrare nel feed RSS tutti gli articoli del blog."
-=======
-msgstr "Numero degli articoli più recenti del blog mostrati nel feed RSS. Impostare a ``None`` per mostrare nel feed RSS tutti gli articoli del blog."
->>>>>>> e772afd1
 
 #: defaults.py:53
 msgid "Slug of the page object for the blog."
