from __future__ import unicode_literals

from django.conf import settings
from django.conf.urls import include, url
from django.contrib.auth import get_user_model
<<<<<<< HEAD
from django.contrib.admin.sites import AdminSite, NotRegistered
from django.shortcuts import redirect
=======
from django.contrib.admin.sites import (AdminSite, site as default_site,
    NotRegistered, AlreadyRegistered)
>>>>>>> 5eb93bae

from mezzanine.utils.importing import import_dotted_path


class LazyAdminSite(AdminSite):
    """
    Defers calls to register/unregister until autodiscover is called
    to avoid load issues with injectable model fields defined by
    ``settings.EXTRA_MODEL_FIELDS``.
    """

    def __init__(self, *args, **kwargs):
        self._deferred = []
        super(LazyAdminSite, self).__init__(*args, **kwargs)

    def register(self, *args, **kwargs):
        for name, deferred_args, deferred_kwargs in self._deferred:
            if name == "unregister" and deferred_args[0] == args[0]:
                self._deferred.append(("register", args, kwargs))
                break
        else:
            super(LazyAdminSite, self).register(*args, **kwargs)

    def unregister(self, *args, **kwargs):
        self._deferred.append(("unregister", args, kwargs))

    def lazy_registration(self):
        # First, directly handle models we don't want at all,
        # as per the ``ADMIN_REMOVAL`` setting.
        for model in getattr(settings, "ADMIN_REMOVAL", []):
            try:
                model = tuple(model.rsplit(".", 1))
                exec("from %s import %s" % model)
            except ImportError:
                pass
            else:
                try:
                    AdminSite.unregister(self, eval(model[1]))
                except NotRegistered:
                    pass
        # Pick up any admin classes registered via decorator to the
        # default admin site.
        for model, admin in default_site._registry.items():
            self._deferred.append(("register", (model, admin.__class__), {}))
        # Call register/unregister.
        for name, args, kwargs in self._deferred:
            try:
                getattr(AdminSite, name)(self, *args, **kwargs)
            except AlreadyRegistered:
                pass

    @property
    def urls(self):
        urls = [
            url("", super(LazyAdminSite, self).urls),
        ]
        # Filebrowser admin media library.
        fb_name = getattr(settings, "PACKAGE_NAME_FILEBROWSER", "")
        if fb_name in settings.INSTALLED_APPS:
            try:
                fb_urls = import_dotted_path("%s.sites.site" % fb_name).urls
            except ImportError:
                fb_urls = "%s.urls" % fb_name
<<<<<<< HEAD
            urls = patterns("",
                # This gives the media library a root URL (which filebrowser
                # doesn't provide), so that we can target it in the
                # ADMIN_MENU_ORDER setting, allowing each view to correctly
                # highlight its left-hand admin nav item.
                url("^media-library/$", lambda r: redirect("fb_browse"),
                    name="media-library"),
                ("^media-library/", include(fb_urls)),
            ) + urls
        # Give the urlpatterm for the user password change view an
=======
            urls = [
                url("^media-library/", include(fb_urls)),
            ] + urls
        # Give the urlpattern for the user password change view an
>>>>>>> 5eb93bae
        # actual name, so that it can be reversed with multiple
        # languages are supported in the admin.
        User = get_user_model()
        for admin in self._registry.values():
            user_change_password = getattr(admin, "user_change_password", None)
            if user_change_password:
                bits = (User._meta.app_label, User._meta.object_name.lower())
                urls = [
                    url("^%s/%s/(\d+)/password/$" % bits,
                        self.admin_view(user_change_password),
                        name="user_change_password"),
                ] + urls
                break
        return urls<|MERGE_RESOLUTION|>--- conflicted
+++ resolved
@@ -3,13 +3,9 @@
 from django.conf import settings
 from django.conf.urls import include, url
 from django.contrib.auth import get_user_model
-<<<<<<< HEAD
-from django.contrib.admin.sites import AdminSite, NotRegistered
-from django.shortcuts import redirect
-=======
 from django.contrib.admin.sites import (AdminSite, site as default_site,
     NotRegistered, AlreadyRegistered)
->>>>>>> 5eb93bae
+from django.shortcuts import redirect
 
 from mezzanine.utils.importing import import_dotted_path
 
@@ -73,23 +69,16 @@
                 fb_urls = import_dotted_path("%s.sites.site" % fb_name).urls
             except ImportError:
                 fb_urls = "%s.urls" % fb_name
-<<<<<<< HEAD
-            urls = patterns("",
+            urls = [
                 # This gives the media library a root URL (which filebrowser
                 # doesn't provide), so that we can target it in the
                 # ADMIN_MENU_ORDER setting, allowing each view to correctly
                 # highlight its left-hand admin nav item.
                 url("^media-library/$", lambda r: redirect("fb_browse"),
                     name="media-library"),
-                ("^media-library/", include(fb_urls)),
-            ) + urls
-        # Give the urlpatterm for the user password change view an
-=======
-            urls = [
                 url("^media-library/", include(fb_urls)),
             ] + urls
         # Give the urlpattern for the user password change view an
->>>>>>> 5eb93bae
         # actual name, so that it can be reversed with multiple
         # languages are supported in the admin.
         User = get_user_model()
