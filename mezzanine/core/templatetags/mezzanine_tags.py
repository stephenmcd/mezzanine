--- conflicted
+++ resolved
@@ -249,8 +249,6 @@
         # Requested image does not exist, just return its URL.
         return image_url
 
-<<<<<<< HEAD
-=======
     f = default_storage.open(image_url)
     try:
         image = Image.open(f)
@@ -274,7 +272,7 @@
         image = image.convert("RGBA")
     # Required for progressive jpgs.
     ImageFile.MAXBLOCK = image.size[0] * image.size[1]
->>>>>>> 181f899a
+
     try:
         image = Image.open(default_storage.open(image_url))
         image_info = image.info
@@ -315,6 +313,7 @@
         # cannot identify image file
         return ''
 
+
 @register.inclusion_tag("includes/editable_loader.html", takes_context=True)
 def editable_loader(context):
     """
