from __future__ import unicode_literals

import re

try:
    # Python 3
    from urllib.parse import urlencode
except ImportError:
    # Python 2
    from urllib import urlencode

from django import VERSION
from django.contrib.admin import AdminSite
from django.contrib.admin.options import InlineModelAdmin
from django.contrib.sites.models import Site
from django.core import mail
from django.core.urlresolvers import reverse
from django.db import models
from django.forms import Textarea
from django.forms.models import modelform_factory
from django.templatetags.static import static
from django.test.utils import override_settings
from django.utils.html import strip_tags
from django.utils.unittest import skipUnless

from mezzanine.conf import settings
from mezzanine.core.admin import BaseDynamicInlineAdmin
from mezzanine.core.fields import RichTextField
from mezzanine.core.managers import DisplayableManager
from mezzanine.core.models import (CONTENT_STATUS_DRAFT,
                                   CONTENT_STATUS_PUBLISHED)
from mezzanine.forms.admin import FieldAdmin
from mezzanine.forms.models import Form
from mezzanine.pages.models import RichTextPage
from mezzanine.utils.importing import import_dotted_path
from mezzanine.utils.tests import (TestCase, run_pyflakes_for_package,
                                             run_pep8_for_package)
from mezzanine.utils.html import TagCloser


class CoreTests(TestCase):

    def test_tagcloser(self):
        """
        Test tags are closed, and tags that shouldn't be closed aren't.
        """
        self.assertEqual(TagCloser("<p>Unclosed paragraph").html,
                         "<p>Unclosed paragraph</p>")

        self.assertEqual(TagCloser("Line break<br>").html,
                         "Line break<br>")

    @skipUnless("mezzanine.mobile" in settings.INSTALLED_APPS and
                "mezzanine.pages" in settings.INSTALLED_APPS,
                "mobile and pages apps required")
    def test_device_specific_template(self):
        """
        Test that an alternate template is rendered when a mobile
        device is used.
        """
        ua = settings.DEVICE_USER_AGENTS[0][1][0]
        kwargs = {"slug": "device-test"}
        url = reverse("page", kwargs=kwargs)
        kwargs["status"] = CONTENT_STATUS_PUBLISHED
        RichTextPage.objects.get_or_create(**kwargs)
        default = self.client.get(url)
        mobile = self.client.get(url, HTTP_USER_AGENT=ua)
        self.assertNotEqual(default.template_name[0], mobile.template_name[0])

    def test_syntax(self):
        """
        Run pyflakes/pep8 across the code base to check for potential errors.
        """
        warnings = []
        warnings.extend(run_pyflakes_for_package("mezzanine"))
        warnings.extend(run_pep8_for_package("mezzanine"))
        if warnings:
            self.fail("Syntax warnings!\n\n%s" % "\n".join(warnings))

    def test_utils(self):
        """
        Miscellanous tests for the ``mezzanine.utils`` package.
        """
        self.assertRaises(ImportError, import_dotted_path, "mezzanine")
        self.assertRaises(ImportError, import_dotted_path, "mezzanine.NO")
        self.assertRaises(ImportError, import_dotted_path, "mezzanine.core.NO")
        try:
            import_dotted_path("mezzanine.core")
        except ImportError:
            self.fail("mezzanine.utils.imports.import_dotted_path"
                      "could not import \"mezzanine.core\"")

    @skipUnless("mezzanine.pages" in settings.INSTALLED_APPS,
                "pages app required")
    def test_description(self):
        """
        Test generated description is text version of the first line
        of content.
        """
        description = "<p>How now brown cow</p>"
        page = RichTextPage.objects.create(title="Draft",
                                           content=description * 3)
        self.assertEqual(page.description, strip_tags(description))

    @skipUnless("mezzanine.pages" in settings.INSTALLED_APPS,
                "pages app required")
    def test_draft(self):
        """
        Test a draft object as only being viewable by a staff member.
        """
        self.client.logout()
        draft = RichTextPage.objects.create(title="Draft",
                                            status=CONTENT_STATUS_DRAFT)
        response = self.client.get(draft.get_absolute_url(), follow=True)
        self.assertEqual(response.status_code, 404)
        self.client.login(username=self._username, password=self._password)
        response = self.client.get(draft.get_absolute_url(), follow=True)
        self.assertEqual(response.status_code, 200)

    def test_searchable_manager_search_fields(self):
        """
        Test that SearchableManager can get appropriate params.
        """
        manager = DisplayableManager()
        self.assertFalse(manager._search_fields)
        manager = DisplayableManager(search_fields={'foo': 10})
        self.assertTrue(manager._search_fields)

    @skipUnless("mezzanine.pages" in settings.INSTALLED_APPS,
                "pages app required")
    def test_search(self):
        """
        Objects with status "Draft" should not be within search results.
        """
        RichTextPage.objects.all().delete()
        published = {"status": CONTENT_STATUS_PUBLISHED}
        first = RichTextPage.objects.create(title="test page",
                                           status=CONTENT_STATUS_DRAFT).id
        second = RichTextPage.objects.create(title="test another test page",
                                            **published).id
        # Draft shouldn't be a result.
        results = RichTextPage.objects.search("test")
        self.assertEqual(len(results), 1)
        RichTextPage.objects.filter(id=first).update(**published)
        results = RichTextPage.objects.search("test")
        self.assertEqual(len(results), 2)
        # Either word.
        results = RichTextPage.objects.search("another test")
        self.assertEqual(len(results), 2)
        # Must include first word.
        results = RichTextPage.objects.search("+another test")
        self.assertEqual(len(results), 1)
        # Mustn't include first word.
        results = RichTextPage.objects.search("-another test")
        self.assertEqual(len(results), 1)
        if results:
            self.assertEqual(results[0].id, first)
        # Exact phrase.
        results = RichTextPage.objects.search('"another test"')
        self.assertEqual(len(results), 1)
        if results:
            self.assertEqual(results[0].id, second)
        # Test ordering.
        results = RichTextPage.objects.search("test")
        self.assertEqual(len(results), 2)
        if results:
            self.assertEqual(results[0].id, second)
        # Test the actual search view.
        response = self.client.get(reverse("search") + "?q=test")
        self.assertEqual(response.status_code, 200)

    def _create_page(self, title, status):
        return RichTextPage.objects.create(title=title, status=status)

    def _test_site_pages(self, title, status, count):
        # test _default_manager
        pages = RichTextPage._default_manager.all()
        self.assertEqual(pages.count(), count)
        self.assertTrue(title in [page.title for page in pages])

        # test objects manager
        pages = RichTextPage.objects.all()
        self.assertEqual(pages.count(), count)
        self.assertTrue(title in [page.title for page in pages])

        # test response status code
        code = 200 if status == CONTENT_STATUS_PUBLISHED else 404
        pages = RichTextPage.objects.filter(status=status)
        response = self.client.get(pages[0].get_absolute_url(), follow=True)
        self.assertEqual(response.status_code, code)

    @skipUnless("mezzanine.pages" in settings.INSTALLED_APPS,
                "pages app required")
    def test_multisite(self):
        from django.conf import settings

        # setup
        try:
            old_site_id = settings.SITE_ID
        except:
            old_site_id = None

        site1 = Site.objects.create(domain="site1.com")
        site2 = Site.objects.create(domain="site2.com")

        # create pages under site1, which should be only accessible
        # when SITE_ID is site1
        settings.SITE_ID = site1.pk
        site1_page = self._create_page("Site1", CONTENT_STATUS_PUBLISHED)
        self._test_site_pages("Site1", CONTENT_STATUS_PUBLISHED, count=1)

        # create pages under site2, which should only be accessible
        # when SITE_ID is site2
        settings.SITE_ID = site2.pk
        self._create_page("Site2", CONTENT_STATUS_PUBLISHED)
        self._test_site_pages("Site2", CONTENT_STATUS_PUBLISHED, count=1)

        # original page should 404
        response = self.client.get(site1_page.get_absolute_url(), follow=True)
        self.assertEqual(response.status_code, 404)

        # change back to site1, and only the site1 pages should be retrieved
        settings.SITE_ID = site1.pk
        self._test_site_pages("Site1", CONTENT_STATUS_PUBLISHED, count=1)

        # insert a new record, see the count change
        self._create_page("Site1 Draft", CONTENT_STATUS_DRAFT)
        self._test_site_pages("Site1 Draft", CONTENT_STATUS_DRAFT, count=2)
        self._test_site_pages("Site1 Draft", CONTENT_STATUS_PUBLISHED, count=2)

        # change back to site2, and only the site2 pages should be retrieved
        settings.SITE_ID = site2.pk
        self._test_site_pages("Site2", CONTENT_STATUS_PUBLISHED, count=1)

        # insert a new record, see the count change
        self._create_page("Site2 Draft", CONTENT_STATUS_DRAFT)
        self._test_site_pages("Site2 Draft", CONTENT_STATUS_DRAFT, count=2)
        self._test_site_pages("Site2 Draft", CONTENT_STATUS_PUBLISHED, count=2)

        # tear down
        if old_site_id:
            settings.SITE_ID = old_site_id
        else:
            del settings.SITE_ID

        site1.delete()
        site2.delete()

    def _static_proxy(self, querystring):
        self.client.login(username=self._username, password=self._password)
        proxy_url = '%s?%s' % (reverse('static_proxy'), querystring)
        response = self.client.get(proxy_url)
        self.assertEqual(response.status_code, 200)

    @override_settings(STATIC_URL='/static/')
    def test_static_proxy(self):
        querystring = urlencode([('u', static("test/image.jpg"))])
        self._static_proxy(querystring)

    @override_settings(STATIC_URL='http://testserver/static/')
    def test_static_proxy_with_host(self):
        querystring = urlencode(
            [('u', static("test/image.jpg"))])
        self._static_proxy(querystring)

    @override_settings(STATIC_URL='http://testserver:8000/static/')
    def test_static_proxy_with_static_url_with_full_host(self):
        from django.templatetags.static import static
        querystring = urlencode([('u', static("test/image.jpg"))])
        self._static_proxy(querystring)

    def _get_csrftoken(self, response):
        csrf = re.findall(
            b'\<input type\=\'hidden\' name\=\'csrfmiddlewaretoken\' '
            b'value\=\'([^"\']+)\' \/\>',
            response.content
        )
        self.assertEqual(len(csrf), 1, 'No csrfmiddlewaretoken found!')
        return csrf[0]

    def _get_formurl(self, response):
        action = re.findall(
            b'\<form action\=\"([^\"]*)\" method\=\"post\"\>',
            response.content
        )
        self.assertEqual(len(action), 1, 'No form with action found!')
        if action[0] == b'':
            action = response.request['PATH_INFO']
        return action

    @skipUnless('mezzanine.pages' in settings.INSTALLED_APPS,
                'pages app required')
    @override_settings(LANGUAGE_CODE="en")
    def test_password_reset(self):
        """
        Test sending of password-reset mails and evaluation of the links.
        """
        self.client.logout()
        del mail.outbox[:]

        # Go to admin-login, search for reset-link
        response = self.client.get('/admin/', follow=True)
        self.assertContains(response, u'Forgot password?')
        url = re.findall(
            b'\<a href\=["\']([^\'"]+)["\']\>Forgot password\?\<\/a\>',
            response.content
        )
        self.assertEqual(len(url), 1)
        url = url[0]

        # Go to reset-page, submit form
        response = self.client.get(url)
        self.assertEqual(response.status_code, 200)
        csrf = self._get_csrftoken(response)
        url = self._get_formurl(response)

        response = self.client.post(url, {
            'csrfmiddlewaretoken': csrf,
            'email': self._emailaddress
        })
        self.assertEqual(response.status_code, 302)
        self.assertEqual(len(mail.outbox), 1)

        # Get reset-link, submit form
        url = re.findall(
            r'http://example.com(/reset/[^/]+/[^/]+/)',
            mail.outbox[0].body
        )[0]
        response = self.client.get(url)
        csrf = self._get_csrftoken(response)
        url = self._get_formurl(response)
        if VERSION < (1, 6):
            return
        response = self.client.post(url, {
            'csrfmiddlewaretoken': csrf,
            'new_password1': 'newdefault',
            'new_password2': 'newdefault'
        }, follow=True)
        self.assertEqual(response.status_code, 200)

    def test_richtext_widget(self):
        """
        Test that the RichTextField gets its widget type correctly from
        settings, and is able to be overridden in a form's Meta.
        """

        class RichTextModel(models.Model):
            text_default = RichTextField()
            text_overridden = RichTextField()

        form_class = modelform_factory(
            RichTextModel,
            fields=('text_default', 'text_overridden'),
            widgets={'text_overridden': Textarea})
        form = form_class()

        richtext_widget = import_dotted_path(settings.RICHTEXT_WIDGET_CLASS)

        self.assertIsInstance(form.fields['text_default'].widget,
                              richtext_widget)
        self.assertIsInstance(form.fields['text_overridden'].widget,
                              Textarea)

    def test_admin_sites_dropdown(self):
        """
        Ensures the site selection dropdown appears in the admin.
        """
        self.client.login(username=self._username, password=self._password)
        response = self.client.get('/admin/', follow=True)
        set_site_url = reverse("set_site")
        # Set site URL shouldn't appear without multiple sites.
        self.assertNotContains(response, set_site_url)
        site1 = Site.objects.create(domain="test-site-dropdown1.com",
                                    name="test-site-dropdown1.com")
        site2 = Site.objects.create(domain="test-site-dropdown2.com",
                                    name="test-site-dropdown2.com")
        response = self.client.get('/admin/', follow=True)
        self.assertContains(response, set_site_url)
        self.assertContains(response, site1.name)
        self.assertContains(response, site2.name)
        site1.delete()
        site2.delete()

<<<<<<< HEAD

@skipUnless("mezzanine.pages" in settings.INSTALLED_APPS,
            "pages app required")
class SiteRelatedTestCase(TestCase):

    def test_update_site(self):
        from django.conf import settings
        from mezzanine.utils.sites import current_site_id

        # setup
        try:
            old_site_id = settings.SITE_ID
        except:
            old_site_id = None

        site1 = Site.objects.create(domain="site1.com")
        site2 = Site.objects.create(domain="site2.com")

        # default behaviour, page gets assigned current site
        settings.SITE_ID = site2.pk
        self.assertEqual(settings.SITE_ID, current_site_id())
        page = RichTextPage()
        page.save()
        self.assertEqual(page.site_id, site2.pk)

        # Subsequent saves do not update site to current site
        page.site = site1
        page.save()
        self.assertEqual(page.site_id, site1.pk)

        # resave w/ update_site=True, page gets assigned current site
        settings.SITE_ID = site1.pk
        page.site = site2
        page.save(update_site=True)
        self.assertEqual(page.site_id, site1.pk)

        # resave w/ update_site=False, page does not update site
        settings.SITE_ID = site2.pk
        page.save(update_site=False)
        self.assertEqual(page.site_id, site1.pk)

        # When update_site=True, new page gets assigned current site
        settings.SITE_ID = site2.pk
        page = RichTextPage()
        page.site = site1
        page.save(update_site=True)
        self.assertEqual(page.site_id, site2.pk)

        # When update_site=False, new page keeps current site
        settings.SITE_ID = site2.pk
        page = RichTextPage()
        page.site = site1
        page.save(update_site=False)
        self.assertEqual(page.site_id, site1.pk)

        # When site explicitly assigned, new page keeps assigned site
        settings.SITE_ID = site2.pk
        page = RichTextPage()
        page.site = site1
        page.save()
        self.assertEqual(page.site_id, site1.pk)

        # tear down
        if old_site_id:
            settings.SITE_ID = old_site_id
        else:
            del settings.SITE_ID

        site1.delete()
        site2.delete()
=======
    def test_dynamic_inline_admins(self):
        """
        Verifies that ``BaseDynamicInlineAdmin`` properly adds the ``_order``
        field for admins of ``Orderable`` subclasses.
        """
        request = self._request_factory.get('/admin/')
        request.user = self._user
        field_admin = FieldAdmin(Form, AdminSite())
        fieldsets = field_admin.get_fieldsets(request)
        self.assertEqual(fieldsets[0][1]['fields'][-1], '_order')
        if VERSION >= (1, 7):
            fields = field_admin.get_fields(request)
            self.assertEqual(fields[-1], '_order')

    def test_dynamic_inline_admins_fields_tuple(self):
        """
        Checks if moving the ``_order`` field works with non-mutable sequences.
        """
        class MyModelInline(BaseDynamicInlineAdmin, InlineModelAdmin):
            # Any model would work since we're only instantiating the class and
            # not actually using it.
            model = RichTextPage
            fields = ('a', '_order', 'b')

        request = self._request_factory.get('/admin/')
        inline = MyModelInline(None, None)
        fields = inline.get_fieldsets(request)[0][1]['fields']
        self.assertSequenceEqual(fields, ('a', 'b', '_order'))

    def test_dynamic_inline_admins_fields_without_order(self):
        """
        Checks that ``_order`` field will be added if ``fields`` are listed
        without it.
        """
        class MyModelInline(BaseDynamicInlineAdmin, InlineModelAdmin):
            model = RichTextPage
            fields = ('a', 'b')

        request = self._request_factory.get('/admin/')
        inline = MyModelInline(None, None)
        fields = inline.get_fieldsets(request)[0][1]['fields']
        self.assertSequenceEqual(fields, ('a', 'b', '_order'))

    def test_dynamic_inline_admins_fieldsets(self):
        """
        Tests if ``_order`` is moved to the end of the last fieldsets fields.
        """
        class MyModelInline(BaseDynamicInlineAdmin, InlineModelAdmin):
            model = RichTextPage
            fieldsets = (("Fieldset 1", {'fields': ('a',)}),
                         ("Fieldset 2", {'fields': ('_order', 'b')}),
                         ("Fieldset 3", {'fields': ('c')}))

        request = self._request_factory.get('/admin/')
        inline = MyModelInline(None, None)
        fieldsets = inline.get_fieldsets(request)
        self.assertEqual(fieldsets[-1][1]["fields"][-1], '_order')
        self.assertNotIn('_order', fieldsets[1][1]["fields"])
>>>>>>> a8758f9a
<|MERGE_RESOLUTION|>--- conflicted
+++ resolved
@@ -381,78 +381,6 @@
         site1.delete()
         site2.delete()
 
-<<<<<<< HEAD
-
-@skipUnless("mezzanine.pages" in settings.INSTALLED_APPS,
-            "pages app required")
-class SiteRelatedTestCase(TestCase):
-
-    def test_update_site(self):
-        from django.conf import settings
-        from mezzanine.utils.sites import current_site_id
-
-        # setup
-        try:
-            old_site_id = settings.SITE_ID
-        except:
-            old_site_id = None
-
-        site1 = Site.objects.create(domain="site1.com")
-        site2 = Site.objects.create(domain="site2.com")
-
-        # default behaviour, page gets assigned current site
-        settings.SITE_ID = site2.pk
-        self.assertEqual(settings.SITE_ID, current_site_id())
-        page = RichTextPage()
-        page.save()
-        self.assertEqual(page.site_id, site2.pk)
-
-        # Subsequent saves do not update site to current site
-        page.site = site1
-        page.save()
-        self.assertEqual(page.site_id, site1.pk)
-
-        # resave w/ update_site=True, page gets assigned current site
-        settings.SITE_ID = site1.pk
-        page.site = site2
-        page.save(update_site=True)
-        self.assertEqual(page.site_id, site1.pk)
-
-        # resave w/ update_site=False, page does not update site
-        settings.SITE_ID = site2.pk
-        page.save(update_site=False)
-        self.assertEqual(page.site_id, site1.pk)
-
-        # When update_site=True, new page gets assigned current site
-        settings.SITE_ID = site2.pk
-        page = RichTextPage()
-        page.site = site1
-        page.save(update_site=True)
-        self.assertEqual(page.site_id, site2.pk)
-
-        # When update_site=False, new page keeps current site
-        settings.SITE_ID = site2.pk
-        page = RichTextPage()
-        page.site = site1
-        page.save(update_site=False)
-        self.assertEqual(page.site_id, site1.pk)
-
-        # When site explicitly assigned, new page keeps assigned site
-        settings.SITE_ID = site2.pk
-        page = RichTextPage()
-        page.site = site1
-        page.save()
-        self.assertEqual(page.site_id, site1.pk)
-
-        # tear down
-        if old_site_id:
-            settings.SITE_ID = old_site_id
-        else:
-            del settings.SITE_ID
-
-        site1.delete()
-        site2.delete()
-=======
     def test_dynamic_inline_admins(self):
         """
         Verifies that ``BaseDynamicInlineAdmin`` properly adds the ``_order``
@@ -511,4 +439,74 @@
         fieldsets = inline.get_fieldsets(request)
         self.assertEqual(fieldsets[-1][1]["fields"][-1], '_order')
         self.assertNotIn('_order', fieldsets[1][1]["fields"])
->>>>>>> a8758f9a
+
+
+@skipUnless("mezzanine.pages" in settings.INSTALLED_APPS,
+            "pages app required")
+class SiteRelatedTestCase(TestCase):
+
+    def test_update_site(self):
+        from django.conf import settings
+        from mezzanine.utils.sites import current_site_id
+
+        # setup
+        try:
+            old_site_id = settings.SITE_ID
+        except:
+            old_site_id = None
+
+        site1 = Site.objects.create(domain="site1.com")
+        site2 = Site.objects.create(domain="site2.com")
+
+        # default behaviour, page gets assigned current site
+        settings.SITE_ID = site2.pk
+        self.assertEqual(settings.SITE_ID, current_site_id())
+        page = RichTextPage()
+        page.save()
+        self.assertEqual(page.site_id, site2.pk)
+
+        # Subsequent saves do not update site to current site
+        page.site = site1
+        page.save()
+        self.assertEqual(page.site_id, site1.pk)
+
+        # resave w/ update_site=True, page gets assigned current site
+        settings.SITE_ID = site1.pk
+        page.site = site2
+        page.save(update_site=True)
+        self.assertEqual(page.site_id, site1.pk)
+
+        # resave w/ update_site=False, page does not update site
+        settings.SITE_ID = site2.pk
+        page.save(update_site=False)
+        self.assertEqual(page.site_id, site1.pk)
+
+        # When update_site=True, new page gets assigned current site
+        settings.SITE_ID = site2.pk
+        page = RichTextPage()
+        page.site = site1
+        page.save(update_site=True)
+        self.assertEqual(page.site_id, site2.pk)
+
+        # When update_site=False, new page keeps current site
+        settings.SITE_ID = site2.pk
+        page = RichTextPage()
+        page.site = site1
+        page.save(update_site=False)
+        self.assertEqual(page.site_id, site1.pk)
+
+        # When site explicitly assigned, new page keeps assigned site
+        settings.SITE_ID = site2.pk
+        page = RichTextPage()
+        page.site = site1
+        page.save()
+        self.assertEqual(page.site_id, site1.pk)
+
+        # tear down
+        if old_site_id:
+            settings.SITE_ID = old_site_id
+        else:
+            del settings.SITE_ID
+
+        site1.delete()
+        site2.delete()