--- conflicted
+++ resolved
@@ -38,13 +38,9 @@
 
 
 generic_comments = getattr(settings, "COMMENTS_APP", "") == "mezzanine.generic"
-<<<<<<< HEAD
 using_disqus = bool(getattr(settings, "COMMENTS_DISQUS_SHORTNAME", False))
 
 if generic_comments and not using_disqus:
-    admin.site.register(ThreadedComment, ThreadedCommentAdmin)
-=======
-if generic_comments and not settings.COMMENTS_DISQUS_SHORTNAME:
     admin.site.register(ThreadedComment, ThreadedCommentAdmin)
     if "reversion" in settings.INSTALLED_APPS and settings.USE_REVERSION:
         if "reversion_compare" in settings.INSTALLED_APPS:
@@ -57,5 +53,4 @@
                 patch_admin(ThreadedComment)
         else:
             from reversion.helpers import patch_admin
-            patch_admin(ThreadedComment)
->>>>>>> bbbc41d9
+            patch_admin(ThreadedComment)