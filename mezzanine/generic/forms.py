from __future__ import unicode_literals
from future.builtins import int, str, zip

from django import forms
from django.contrib.comments.forms import CommentSecurityForm, CommentForm
from django.contrib.comments.signals import comment_was_posted
from django.utils.safestring import mark_safe
from django.utils.translation import ugettext, ugettext_lazy as _

from mezzanine.conf import settings
from mezzanine.core.forms import Html5Mixin
from mezzanine.generic.models import Keyword, ThreadedComment, Rating
from mezzanine.utils.cache import add_cache_bypass
from mezzanine.utils.email import split_addresses, send_mail_template
from mezzanine.utils.views import ip_for_request


class KeywordsWidget(forms.MultiWidget):
    """
    Form field for the ``KeywordsField`` generic relation field. Since
    the admin with model forms has no form field for generic
    relations, this form field provides a single field for managing
    the keywords. It contains two actual widgets, a text input for
    entering keywords, and a hidden input that stores the ID of each
    ``Keyword`` instance.

    The attached JavaScript adds behaviour so that when the form is
    submitted, an AJAX post is made that passes the list of keywords
    in the text input, and returns a list of keyword IDs which are
    then entered into the hidden input before the form submits. The
    list of IDs in the hidden input is what is used when retrieving
    an actual value from the field for the form.
    """

    class Media:
        js = ("mezzanine/js/admin/keywords_field.js",)

    def __init__(self, attrs=None):
        """
        Setup the text and hidden form field widgets.
        """
        widgets = (forms.HiddenInput,
                   forms.TextInput(attrs={"class": "vTextField"}))
        super(KeywordsWidget, self).__init__(widgets, attrs)
        self._ids = []

    def decompress(self, value):
        """
        Takes the sequence of ``AssignedKeyword`` instances and splits
        them into lists of keyword IDs and titles each mapping to one
        of the form field widgets.
        """
        if hasattr(value, "select_related"):
            keywords = [a.keyword for a in value.select_related("keyword")]
            if keywords:
                keywords = [(str(k.id), k.title) for k in keywords]
                self._ids, words = list(zip(*keywords))
                return (",".join(self._ids), ", ".join(words))
        return ("", "")

    def format_output(self, rendered_widgets):
        """
        Wraps the output HTML with a list of all available ``Keyword``
        instances that can be clicked on to toggle a keyword.
        """
        rendered = super(KeywordsWidget, self).format_output(rendered_widgets)
        links = ""
        for keyword in Keyword.objects.all().order_by("title"):
            prefix = "+" if str(keyword.id) not in self._ids else "-"
            links += ("<a href='#'>%s%s</a>" % (prefix, str(keyword)))
        rendered += mark_safe("<p class='keywords-field'>%s</p>" % links)
        return rendered

    def value_from_datadict(self, data, files, name):
        """
        Return the comma separated list of keyword IDs for use in
        ``KeywordsField.save_form_data()``.
        """
        return data.get("%s_0" % name, "")


class ThreadedCommentForm(CommentForm, Html5Mixin):

    name = forms.CharField(label=_("Name"), help_text=_("required"),
                           max_length=50)
    email = forms.EmailField(label=_("Email"),
                             help_text=_("required (not published)"))
    url = forms.URLField(label=_("Website"), help_text=_("optional"),
                         required=False)

    # These are used to get/set prepopulated fields via cookies.
    cookie_fields = ("name", "email", "url")
    cookie_prefix = "mezzanine-comment-"

    def __init__(self, request, *args, **kwargs):
        """
        Set some initial field values from cookies or the logged in
        user, and apply some HTML5 attributes to the fields if the
        ``FORMS_USE_HTML5`` setting is ``True``.
        """
        kwargs.setdefault("initial", {})
        user = request.user
        for field in ThreadedCommentForm.cookie_fields:
            cookie_name = ThreadedCommentForm.cookie_prefix + field
            value = request.COOKIES.get(cookie_name, "")
            if not value and user.is_authenticated():
                if field == "name":
                    value = user.get_full_name()
                    if not value and user.username != user.email:
                        value = user.username
                elif field == "email":
                    value = user.email
            kwargs["initial"][field] = value
        super(ThreadedCommentForm, self).__init__(*args, **kwargs)

    def get_comment_model(self):
        """
        Use the custom comment model instead of the built-in one.
        """
        return ThreadedComment

    def save(self, request):
        """
        Saves a new comment and sends any notification emails.
        """
        comment = self.get_comment_object()
        obj = comment.content_object
        if request.user.is_authenticated():
            comment.user = request.user
        comment.by_author = request.user == getattr(obj, "user", None)
        comment.ip_address = ip_for_request(request)
        comment.replied_to_id = self.data.get("replied_to")
        comment.save()
        comment_was_posted.send(sender=comment.__class__, comment=comment,
                                request=request)
        notify_emails = split_addresses(settings.COMMENTS_NOTIFICATION_EMAILS)
        if notify_emails:
<<<<<<< HEAD
            subject = _("New comment for: ") + str(obj)
=======
            subject = ugettext("New comment for: ") + unicode(obj)
>>>>>>> 3cff9dbb
            context = {
                "comment": comment,
                "comment_url": add_cache_bypass(comment.get_absolute_url()),
                "request": request,
                "obj": obj,
            }
            send_mail_template(subject, "email/comment_notification",
                               settings.DEFAULT_FROM_EMAIL, notify_emails,
                               context)
        return comment


class RatingForm(CommentSecurityForm):
    """
    Form for a rating. Subclasses ``CommentSecurityForm`` to make use
    of its easy setup for generic relations.
    """
    value = forms.ChoiceField(label="", widget=forms.RadioSelect,
                              choices=list(zip(
                                             *(settings.RATINGS_RANGE,) * 2)))

    def __init__(self, request, *args, **kwargs):
        self.request = request
        super(RatingForm, self).__init__(*args, **kwargs)

    def clean(self):
        """
        Check unauthenticated user's cookie as a light check to
        prevent duplicate votes.
        """
        bits = (self.data["content_type"], self.data["object_pk"])
        self.current = "%s.%s" % bits
        request = self.request
        self.previous = request.COOKIES.get("mezzanine-rating", "").split(",")
        already_rated = self.current in self.previous
        if already_rated and not self.request.user.is_authenticated():
            raise forms.ValidationError(ugettext("Already rated."))
        return self.cleaned_data

    def save(self):
        """
        Saves a new rating - authenticated users can update the
        value if they've previously rated.
        """
        user = self.request.user
        rating_value = self.cleaned_data["value"]
        rating_name = self.target_object.get_ratingfield_name()
        rating_manager = getattr(self.target_object, rating_name)
        if user.is_authenticated():
            try:
                rating_instance = rating_manager.get(user=user)
            except Rating.DoesNotExist:
                rating_instance = Rating(user=user, value=rating_value)
                rating_manager.add(rating_instance)
            else:
                if rating_instance.value != int(rating_value):
                    rating_instance.value = rating_value
                    rating_instance.save()
                else:
                    # User submitted the same rating as previously,
                    # which we treat as undoing the rating (like a toggle).
                    rating_instance.delete()
        else:
            rating_instance = Rating(value=rating_value)
            rating_manager.add(rating_instance)
        return rating_instance<|MERGE_RESOLUTION|>--- conflicted
+++ resolved
@@ -135,11 +135,7 @@
                                 request=request)
         notify_emails = split_addresses(settings.COMMENTS_NOTIFICATION_EMAILS)
         if notify_emails:
-<<<<<<< HEAD
-            subject = _("New comment for: ") + str(obj)
-=======
-            subject = ugettext("New comment for: ") + unicode(obj)
->>>>>>> 3cff9dbb
+            subject = ugettext("New comment for: ") + str(obj)
             context = {
                 "comment": comment,
                 "comment_url": add_cache_bypass(comment.get_absolute_url()),
