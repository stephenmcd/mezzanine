--- conflicted
+++ resolved
@@ -7,21 +7,11 @@
 msgid ""
 msgstr ""
 "Project-Id-Version: Mezzanine\n"
-<<<<<<< HEAD
-"Report-Msgid-Bugs-To: \n"
-"POT-Creation-Date: 2013-04-07 10:40-0430\n"
-"PO-Revision-Date: 2013-04-02 12:20+0000\n"
-"Last-Translator: Nicola Larosa <transifex@teknico.net>\n"
-"Language-Team: Italian (http://www.transifex.com/projects/p/mezzanine/"
-"language/it/)\n"
-"Language: it\n"
-=======
 "Report-Msgid-Bugs-To: https://github.com/stephenmcd/mezzanine/issues\n"
 "POT-Creation-Date: 2013-03-30 07:16-0430\n"
 "PO-Revision-Date: 2013-04-02 12:20+0000\n"
 "Last-Translator: Nicola Larosa <transifex@teknico.net>\n"
 "Language-Team: Italian (http://www.transifex.com/projects/p/mezzanine/language/it/)\n"
->>>>>>> e772afd1
 "MIME-Version: 1.0\n"
 "Content-Type: text/plain; charset=UTF-8\n"
 "Content-Transfer-Encoding: 8bit\n"
@@ -76,7 +66,9 @@
 msgid ""
 "Dotted path to the function to call on a comment's value before it is "
 "rendered to the template."
-msgstr "Percorso puntato alla funzione da chiamare sul valore di un commento, prima che venga renderizzato nel template."
+msgstr ""
+"Percorso puntato alla funzione da chiamare sul valore di un commento, prima "
+"che venga renderizzato nel template."
 
 #: defaults.py:74
 msgid "Comment notification email addresses"
@@ -86,7 +78,9 @@
 msgid ""
 "A comma separated list of email addresses that will receive an email "
 "notification each time a new comment is posted on the site."
-msgstr "Una lista, separata da virgole, di indirizzi email che riceveranno messaggi di notifica ogni volta che un nuovo commento viene inserito sul sito."
+msgstr ""
+"Una lista, separata da virgole, di indirizzi email che riceveranno messaggi "
+"di notifica ogni volta che un nuovo commento viene inserito sul sito."
 
 #: defaults.py:84
 msgid "Admin comments"
@@ -94,7 +88,9 @@
 
 #: defaults.py:85
 msgid "Number of latest comments shown in the admin dashboard."
-msgstr "Numero dei commenti più recenti mostrati sul pannello di controllo dell'admin."
+msgstr ""
+"Numero dei commenti più recenti mostrati sul pannello di controllo "
+"dell'admin."
 
 #: defaults.py:93
 msgid "Show unapproved comments"
@@ -104,7 +100,9 @@
 msgid ""
 "If ``True``, comments that have ``is_public`` unchecked will still be "
 "displayed, but replaced with a ``waiting to be approved`` message."
-msgstr "Se ``True``, commenti il cui ``is_public`` non è barrato verrano mostrati comunque, ma sostituiti dal messaggio ``in attesa di approvazione``."
+msgstr ""
+"Se ``True``, commenti il cui ``is_public`` non è barrato verrano mostrati "
+"comunque, ma sostituiti dal messaggio ``in attesa di approvazione``."
 
 #: defaults.py:103
 msgid "Show removed comments"
@@ -112,9 +110,11 @@
 
 #: defaults.py:104
 msgid ""
-"If ``True``, comments that have ``removed`` checked will still be displayed,"
-" but replaced with a ``removed`` message."
-msgstr "Se ``True``, i commenti il cui ``removed`` è barrato verranno mostrati comunque, ma sostituiti dal messaggio ``rimosso``."
+"If ``True``, comments that have ``removed`` checked will still be displayed, "
+"but replaced with a ``removed`` message."
+msgstr ""
+"Se ``True``, i commenti il cui ``removed`` è barrato verranno mostrati "
+"comunque, ma sostituiti dal messaggio ``rimosso``."
 
 #: defaults.py:113
 msgid "If ``True``, comments can be rated."
@@ -128,13 +128,9 @@
 msgid ""
 "If ``True``, users must log in to rate content such as blog posts and "
 "comments."
-<<<<<<< HEAD
 msgstr ""
 "Se ``True``, gli utenti devono accedere per valutare contenuti come articoli "
 "di blog e commenti."
-=======
-msgstr "Se ``True``, gli utenti devono accedere per valutare contenuti come articoli di blog e commenti."
->>>>>>> e772afd1
 
 #: defaults.py:129
 msgid "A sequence of integers that are valid ratings."
@@ -218,13 +214,9 @@
 
 #: views.py:62
 msgid "You must logged in. Please log in or sign up to complete this action."
-<<<<<<< HEAD
 msgstr ""
 "Occorre aver effettuato l'accesso. Accedi o iscriviti per completare questa "
 "azione."
-=======
-msgstr "Occorre aver effettuato l'accesso. Accedi o iscriviti per completare questa azione."
->>>>>>> e772afd1
 
 #: templates/admin/includes/recent_comments.html:4
 msgid "Recent Comments"
@@ -247,14 +239,19 @@
 "\n"
 "    At %(submit_date)s %(user_name)s wrote:\n"
 "    "
-msgstr "\n    Il %(submit_date)s %(user_name)s ha scritto:\n   "
+msgstr ""
+"\n"
+"    Il %(submit_date)s %(user_name)s ha scritto:\n"
+"   "
 
 #: templates/email/comment_notification.txt:7
 #, python-format
 msgid ""
 "\n"
 "At %(submit_date)s %(user_name)s wrote:\n"
-msgstr "\nIl %(submit_date)s %(user_name)s ha scritto:\n"
+msgstr ""
+"\n"
+"Il %(submit_date)s %(user_name)s ha scritto:\n"
 
 #: templates/generic/includes/comment.html:25
 msgid "Link"
