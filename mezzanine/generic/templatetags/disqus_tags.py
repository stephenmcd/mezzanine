--- conflicted
+++ resolved
@@ -50,12 +50,7 @@
     # generate a timestamp for signing the message
     timestamp = int(time.time())
     # generate our hmac signature
-<<<<<<< HEAD
-    sig = hmac.HMAC(secret_key, '%s %s' % (message, timestamp), hashlib.sha1).hexdigest()
-=======
-    message = '%s %s' % (message, timestamp)
-    sig = hmac.HMAC(str(secret_key), message, hashlib.sha1).hexdigest()
->>>>>>> aa6f8753
+    sig = hmac.HMAC(str(secret_key), '%s %s' % (message, timestamp), hashlib.sha1).hexdigest()
 
     # Messages are of the form <message> <signature> <timestamp>
     return '%s %s %s' % (message, sig, timestamp)