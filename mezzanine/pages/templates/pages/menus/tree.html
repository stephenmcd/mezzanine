{% load i18n pages_tags %}

{% spaceless %}
<<<<<<< HEAD
{% if page_branch %}
<ul class="unstyled tree-menu-level-{{ branch_level }}">
=======
{% if page_branch_in_navigation %}
<ul class="tree-menu-level-{{ branch_level }}">
>>>>>>> 5034688b
	{% for page in page_branch %}

    {% if page.is_primary and forloop.first %}
	<li class="first{% if on_home %} active{% endif %}">
	    <a href="{% url home %}">{% trans "Home" %}</a>
	</li>
	{% endif %}

	{% if page.in_navigation %}
	<li class="
        {% if page.is_current_or_ascendant %} active{% endif %}
        {% if not page.is_primary and forloop.first %} first{% endif %}
        {% if forloop.last %} last{% endif %}"
        id="tree-menu-{{ page.html_id }}">
		<a href="{% url page page.slug %}">{{ page.title }}</a>
		{# remove this if tag to always show all nav items #}
		{% if settings.PAGES_MENU_SHOW_ALL or page.is_current_or_ascendant %}
		{% page_menu page %}
		{% endif %}
	</li>
    {% endif %}

	{% endfor %}
</ul>
{% endif %}
{% endspaceless %}<|MERGE_RESOLUTION|>--- conflicted
+++ resolved
@@ -1,13 +1,8 @@
 {% load i18n pages_tags %}
 
 {% spaceless %}
-<<<<<<< HEAD
-{% if page_branch %}
+{% if page_branch_in_navigation %}
 <ul class="unstyled tree-menu-level-{{ branch_level }}">
-=======
-{% if page_branch_in_navigation %}
-<ul class="tree-menu-level-{{ branch_level }}">
->>>>>>> 5034688b
 	{% for page in page_branch %}
 
     {% if page.is_primary and forloop.first %}
