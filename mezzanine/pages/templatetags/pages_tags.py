from __future__ import unicode_literals
from future.builtins import str

from collections import defaultdict

from django.core.exceptions import ImproperlyConfigured
from django.template import Context, TemplateSyntaxError, Variable
from django.template.loader import get_template
from django.utils.translation import ugettext_lazy as _

from mezzanine.pages.models import Page
from mezzanine.utils.urls import home_slug
from mezzanine import template


register = template.Library()


@register.render_tag
def page_menu(context, token):
    """
    Return a list of child pages for the given parent, storing all
    pages in a dict in the context when first called using parents as keys
    for retrieval on subsequent recursive calls from the menu template.
    """
    # First arg could be the menu template file name, or the parent page.
    # Also allow for both to be used.
    template_name = None
    parent_page = None
    parts = token.split_contents()[1:]
    for part in parts:
        part = Variable(part).resolve(context)
        if isinstance(part, str):
            template_name = part
        elif isinstance(part, Page):
            parent_page = part
    if template_name is None:
        try:
            template_name = context["menu_template_name"]
        except KeyError:
            error = "No template found for page_menu in: %s" % parts
            raise TemplateSyntaxError(error)
    context["menu_template_name"] = template_name
    if "menu_pages" not in context:
        try:
            user = context["request"].user
            slug = context["request"].path
        except KeyError:
            user = None
            slug = ""
        num_children = lambda id: lambda: len(context["menu_pages"][id])
        has_children = lambda id: lambda: num_children(id)() > 0
        rel = [m.__name__.lower() for m in Page.get_content_models()]
        published = Page.objects.published(for_user=user).select_related(*rel)
        # Store the current page being viewed in the context. Used
        # for comparisons in page.set_menu_helpers.
        if "page" not in context:
            try:
                context["_current_page"] = published.get(slug=slug)
            except Page.DoesNotExist:
                context["_current_page"] = None
        elif slug:
            context["_current_page"] = context["page"]
        # Some homepage related context flags. on_home is just a helper
        # indicated we're on the homepage. has_home indicates an actual
        # page object exists for the homepage, which can be used to
        # determine whether or not to show a hard-coded homepage link
        # in the page menu.
        home = home_slug()
        context["on_home"] = slug == home
        context["has_home"] = False
        # Maintain a dict of page IDs -> parent IDs for fast
        # lookup in setting page.is_current_or_ascendant in
        # page.set_menu_helpers.
        context["_parent_page_ids"] = {}
        pages = defaultdict(list)
        for page in published.order_by("_order"):
            page.set_helpers(context)
            context["_parent_page_ids"][page.id] = page.parent_id
            setattr(page, "num_children", num_children(page.id))
            setattr(page, "has_children", has_children(page.id))
            pages[page.parent_id].append(page)
<<<<<<< HEAD
            if page.slug == home:
                context["has_home"] = True
        context["menu_pages"] = pages
=======
        # include menu_pages in all contexts not only in the block being rendered
        context.dicts[0]["menu_pages"] = pages
        context["on_home"] = slug == reverse("home")
>>>>>>> d05ca4d1
    # ``branch_level`` must be stored against each page so that the
    # calculation of it is correctly applied. This looks weird but if we do
    # the ``branch_level`` as a separate arg to the template tag with the
    # addition performed on it, the addition occurs each time the template
    # tag is called rather than once per level.
    context["branch_level"] = 0
    parent_page_id = None
    if parent_page is not None:
        context["branch_level"] = getattr(parent_page, "branch_level", 0) + 1
        parent_page_id = parent_page.id

    # Build the ``page_branch`` template variable, which is the list of
    # pages for the current parent. Here we also assign the attributes
    # to the page object that determines whether it belongs in the
    # current menu template being rendered.
    context["page_branch"] = context["menu_pages"].get(parent_page_id, [])
    context["page_branch_in_menu"] = False
    for page in context["page_branch"]:
        page.in_menu = page.in_menu_template(template_name)
        page.num_children_in_menu = 0
        if page.in_menu:
            context["page_branch_in_menu"] = True
        for child in context["menu_pages"].get(page.id, []):
            if child.in_menu_template(template_name):
                page.num_children_in_menu += 1
        page.has_children_in_menu = page.num_children_in_menu > 0
        page.branch_level = context["branch_level"]
        page.parent = parent_page
        context["parent_page"] = page.parent

        # Prior to pages having the ``in_menus`` field, pages had two
        # boolean fields ``in_navigation`` and ``in_footer`` for
        # controlling menu inclusion. Attributes and variables
        # simulating these are maintained here for backwards
        # compatibility in templates, but will be removed eventually.
        page.in_navigation = page.in_menu
        page.in_footer = not (not page.in_menu and "footer" in template_name)
        if page.in_navigation:
            context["page_branch_in_navigation"] = True
        if page.in_footer:
            context["page_branch_in_footer"] = True

    t = get_template(template_name)
    return t.render(Context(context))


@register.as_tag
def models_for_pages(*args):
    """
    Create a select list containing each of the models that subclass the
    ``Page`` model.
    """
    from warnings import warn
    warn("template tag models_for_pages is deprectaed, use "
        "PageAdmin.get_content_models instead")
    from mezzanine.pages.admin import PageAdmin
    return PageAdmin.get_content_models()


@register.render_tag
def set_model_permissions(context, token):
    """
    Assigns a permissions dict to the given model, much like Django
    does with its dashboard app list.

    Used within the change list for pages, to implement permission
    checks for the navigation tree.
    """
    model = context[token.split_contents()[1]]
    opts = model._meta
    perm_name = opts.app_label + ".%s_" + opts.object_name.lower()
    request = context["request"]
    setattr(model, "perms", {})
    for perm_type in ("add", "change", "delete"):
        model.perms[perm_type] = request.user.has_perm(perm_name % perm_type)
    return ""


@register.render_tag
def set_page_permissions(context, token):
    """
    Assigns a permissions dict to the given page instance, combining
    Django's permission for the page's model and a permission check
    against the instance itself calling the page's ``can_add``,
    ``can_change`` and ``can_delete`` custom methods.

    Used within the change list for pages, to implement permission
    checks for the navigation tree.
    """
    page = context[token.split_contents()[1]]
    model = page.get_content_model()
    try:
        opts = model._meta
    except AttributeError:
        if model is None:
            error = _("Could not load the model for the following page, "
                      "was it removed?")
            obj = page
        else:
            # A missing inner Meta class usually means the Page model
            # hasn't been directly subclassed.
            error = _("An error occured with the following class. Does "
                      "it subclass Page directly?")
            obj = model.__class__.__name__
        raise ImproperlyConfigured(error + " '%s'" % obj)
    perm_name = opts.app_label + ".%s_" + opts.object_name.lower()
    request = context["request"]
    setattr(page, "perms", {})
    for perm_type in ("add", "change", "delete"):
        perm = request.user.has_perm(perm_name % perm_type)
        perm = perm and getattr(model, "can_%s" % perm_type)(request)
        page.perms[perm_type] = perm
    return ""<|MERGE_RESOLUTION|>--- conflicted
+++ resolved
@@ -80,15 +80,11 @@
             setattr(page, "num_children", num_children(page.id))
             setattr(page, "has_children", has_children(page.id))
             pages[page.parent_id].append(page)
-<<<<<<< HEAD
             if page.slug == home:
                 context["has_home"] = True
-        context["menu_pages"] = pages
-=======
-        # include menu_pages in all contexts not only in the block being rendered
+        # Include menu_pages in all contexts, not only in the
+        # block being rendered.
         context.dicts[0]["menu_pages"] = pages
-        context["on_home"] = slug == reverse("home")
->>>>>>> d05ca4d1
     # ``branch_level`` must be stored against each page so that the
     # calculation of it is correctly applied. This looks weird but if we do
     # the ``branch_level`` as a separate arg to the template tag with the
