from html.entities import name2codepoint
from html.parser import HTMLParser

import re

from mezzanine.utils.deprecation import mark_safe

SELF_CLOSING_TAGS = ["br", "img"]
NON_SELF_CLOSING_TAGS = ["script", "iframe"]
ABSOLUTE_URL_TAGS = {"img": "src", "a": "href", "iframe": "src"}

# Tags and attributes added to richtext filtering whitelist when the
# RICHTEXT_FILTER_LEVEL is set to low. General use-case for these is
# allowing embedded video, but we will add to this fixed list over
# time as more use-cases come up. We won't ever add script tags or
# events (onclick etc) to this list. To enable those, filtering can
# be turned off in the settings admin.
LOW_FILTER_TAGS = ("iframe", "embed", "video", "param", "source", "object")
LOW_FILTER_ATTRS = (
    "allowfullscreen",
    "autostart",
    "loop",
    "hidden",
    "playcount",
    "volume",
    "controls",
    "data",
    "classid",
)


def absolute_urls(html):
    """
    Converts relative URLs into absolute URLs. Used for RSS feeds to
    provide more complete HTML for item descriptions, but could also
    be used as a general richtext filter.
    """

    from bs4 import BeautifulSoup

    from mezzanine.core.request import current_request

    request = current_request()
    if request is not None:
        dom = BeautifulSoup(html, "html.parser")
        for tag, attr in ABSOLUTE_URL_TAGS.items():
            for node in dom.findAll(tag):
                url = node.get(attr, "")
                if url:
                    node[attr] = request.build_absolute_uri(url)
        html = str(dom)
    return html


def decode_entities(html):
    """
    Remove HTML entities from a string.
    Adapted from http://effbot.org/zone/re-sub.htm#unescape-html
    """

    def decode(m):
        html = m.group(0)
        if html[:2] == "&#":
            try:
                if html[:3] == "&#x":
                    return chr(int(html[3:-1], 16))
                else:
                    return chr(int(html[2:-1]))
            except ValueError:
                pass
        else:
            try:
                html = chr(name2codepoint[html[1:-1]])
            except KeyError:
                pass
        return html

    return re.sub(r"&#?\w+;", decode, html.replace("&amp;", "&"))


@mark_safe
def escape(html):
    """
    Escapes HTML according to the rules defined by the settings
    ``RICHTEXT_FILTER_LEVEL``, ``RICHTEXT_ALLOWED_TAGS``,
    ``RICHTEXT_ALLOWED_ATTRIBUTES``, ``RICHTEXT_ALLOWED_STYLES``.
    """
    from bleach import ALLOWED_PROTOCOLS, clean
    from bleach.css_sanitizer import CSSSanitizer

    from mezzanine.conf import settings
    from mezzanine.core import defaults

    if settings.RICHTEXT_FILTER_LEVEL == defaults.RICHTEXT_FILTER_LEVEL_NONE:
        return html
    tags = settings.RICHTEXT_ALLOWED_TAGS
    attrs = settings.RICHTEXT_ALLOWED_ATTRIBUTES
    css_sanitizer = CSSSanitizer(
        allowed_css_properties=settings.RICHTEXT_ALLOWED_STYLES
    )
    if settings.RICHTEXT_FILTER_LEVEL == defaults.RICHTEXT_FILTER_LEVEL_LOW:
        tags += LOW_FILTER_TAGS
        attrs += LOW_FILTER_ATTRS
    if isinstance(attrs, tuple):
        attrs = list(attrs)
    return clean(
        html,
        tags=tags,
        attributes=attrs,
        strip=True,
        strip_comments=False,
<<<<<<< HEAD
        css_sanitizer=styles,
        protocols=ALLOWED_PROTOCOLS.union(["tel"]),
=======
        css_sanitizer=css_sanitizer,
        protocols=ALLOWED_PROTOCOLS + ["tel"],
>>>>>>> e719286e
    )


@mark_safe
def thumbnails(html):
    """
    Given a HTML string, converts paths in img tags to thumbnail
    paths, using Mezzanine's ``thumbnail`` template tag. Used as
    one of the default values in the ``RICHTEXT_FILTERS`` setting.
    """
    from bs4 import BeautifulSoup
    from django.conf import settings

    from mezzanine.core.templatetags.mezzanine_tags import thumbnail

    # If MEDIA_URL isn't in the HTML string, there aren't any
    # images to replace, so bail early.
    if settings.MEDIA_URL.lower() not in html.lower():
        return html

    dom = BeautifulSoup(html, "html.parser")
    for img in dom.findAll("img"):
        src = img.get("src", "")
        src_in_media = src.lower().startswith(settings.MEDIA_URL.lower())
        width = img.get("width")
        height = img.get("height")
        if src_in_media and str(width).isdigit() and str(height).isdigit():
            img["src"] = settings.MEDIA_URL + thumbnail(src, width, height)
    # BS adds closing br tags, which the browser interprets as br tags.
    return str(dom).replace("</br>", "")


class TagCloser(HTMLParser):
    """
    HTMLParser that closes open tags. Takes a HTML string as its first
    arg, and populate a ``html`` attribute on the parser with the
    original HTML arg and any required closing tags.
    """

    def __init__(self, html):
        HTMLParser.__init__(self)
        self.html = html
        self.tags = []
        self.feed(self.html)
        self.html += "".join("</%s>" % tag for tag in self.tags)

    def handle_starttag(self, tag, attrs):
        if tag not in SELF_CLOSING_TAGS:
            self.tags.insert(0, tag)

    def handle_endtag(self, tag):
        try:
            self.tags.remove(tag)
        except ValueError:
            pass<|MERGE_RESOLUTION|>--- conflicted
+++ resolved
@@ -109,13 +109,8 @@
         attributes=attrs,
         strip=True,
         strip_comments=False,
-<<<<<<< HEAD
-        css_sanitizer=styles,
+        css_sanitizer=css_sanitizer,
         protocols=ALLOWED_PROTOCOLS.union(["tel"]),
-=======
-        css_sanitizer=css_sanitizer,
-        protocols=ALLOWED_PROTOCOLS + ["tel"],
->>>>>>> e719286e
     )
 
 
