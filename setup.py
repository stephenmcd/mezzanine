--- conflicted
+++ resolved
@@ -50,12 +50,8 @@
         include_package_data=True,
         packages=find_packages(),
         install_requires=[
-<<<<<<< HEAD
-            "django >= 1.4.10, != 1.6.0",
             "django-contrib-comments",
-=======
             "django > 1.6.0",
->>>>>>> d7d4bd91
             "filebrowser_safe >= 0.3.4",
             "grappelli_safe >= 0.3.12",
             "tzlocal >= 1.0",
